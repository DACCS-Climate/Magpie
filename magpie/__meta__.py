"""
General meta information on the magpie package.
"""

<<<<<<< HEAD
__version__ = '0.2.3'
=======
__version__ = '0.2.4'
>>>>>>> e3464246
__author__ = "Francois-Xavier"
__email__ = 'francois-xavier.derue@crim.ca'<|MERGE_RESOLUTION|>--- conflicted
+++ resolved
@@ -2,10 +2,6 @@
 General meta information on the magpie package.
 """
 
-<<<<<<< HEAD
-__version__ = '0.2.3'
-=======
 __version__ = '0.2.4'
->>>>>>> e3464246
 __author__ = "Francois-Xavier"
 __email__ = 'francois-xavier.derue@crim.ca'