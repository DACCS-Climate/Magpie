--- conflicted
+++ resolved
@@ -16,16 +16,12 @@
 ~~~~~~~~~~~~~~~~~~~~~
 * Fix UI erroneously displaying edit or delete operations for reserved user names that does not apply for such updates.
 * Fix UI not handling returned error related to forbidden operation during user edition
-<<<<<<< HEAD
   (identified by issue `#402 <https://github.com/Ouranosinc/Magpie/issues/402>`_).
 * Fix password update of pre-registered administrator upon configuration change of ``MAGPIE_ADMIN_PASSWORD`` without
   modification to ``MAGPIE_ADMIN_USER`` (fixes `#402 <https://github.com/Ouranosinc/Magpie/issues/402>`_).
-=======
-  (`#402 <https://github.com/Ouranosinc/Magpie/issues/402>`_).
 * Apply backward compatibility fixes to handle regexes in Python 3.5 (pending deprecation).
 * Remove `MagpieAdapter` from Python 2.7 test suite to get passing results against obsolete version and unsupported
   code by `Twitcher`.
->>>>>>> 0d2fdb81
 
 `3.7.1 <https://github.com/Ouranosinc/Magpie/tree/3.7.1>`_ (2021-03-18)
 ------------------------------------------------------------------------------------
