.. explicit references must be used in this file (not references.rst) to ensure they are directly rendered on Github
.. :changelog:

Changes
*******

`Unreleased <https://github.com/Ouranosinc/Magpie/tree/master>`_ (latest)
------------------------------------------------------------------------------------

Features / Changes
~~~~~~~~~~~~~~~~~~~~~
<<<<<<< HEAD
* Add ``type`` query parameter to multiple requests returning ``Services`` or ``Resources`` regrouped
  by ``ServiceType``, either in general or for a given ``User`` or ``Group`` in order to limit listing in responses
  and optimise some operations where only a subset of details are needed.
* When requesting specific ``type`` with new query parameters, the relevant sections will always be added to the
  response content, even when no ``Service`` are to be returned when ``User`` as no `Direct` or `Inherited` permissions
  on it. This is to better illustrate that ``type`` was properly interpreted and indicate that nothing was found.
* Using new ``type`` query to filter ``ServiceType``, improve ``Permissions`` listing in UI pages with faster processing
  because ``Services`` that are not required (since they are not currently being displayed by the tab-panel view) can
  be skipped entirely, removing the need to compute their underlying ``Resource`` and ``Permissions`` tree hierarchy.
* Add various test utility improvements to parse and retrieve ``Permissions`` from HTML pages combo-boxes to facilitate
  development and increase validation of UI functionalities.
  This will also help for futures tests (relates to `#193 <https://github.com/Ouranosinc/Magpie/issues/193>`_).
* Reapply ``list`` (prior name in ``2.x`` releases) as permitted alternative query parameter name to official
  query parameter ``flatten`` for requests that support it.
* Sort items by type and name for better readability of returned content by the various ``Service`` endpoints.

Bug Fixes
~~~~~~~~~~~~~~~~~~~~~
* Replace invalid schema definitions using old ``combined`` query parameter by ``resolve`` query parameter actually
  employed by request views in order to properly report this query parameter in the `OpenAPI` specification.
* Apply ``resolve=true`` query parameter to UI page sub-request when resolving inherited user/group permissions in
  order to display the highest priority ``Permission`` for each corresponding ``Resource`` in the tree hierarchy.
  Without this option, the first permission was displayed based on naming ordering methodology, which made it more
  confusing for administrators to understand how effective permissions could be obtained
  (fixes `#463 <https://github.com/Ouranosinc/Magpie/issues/463>`_).
* Fix a situation where the response from the API for ``GET /users/{}/resources`` endpoint would not correctly
  list `Resolved Permissions` only for the top-most ``Resource`` in the hierarchy (i.e.: ``Service``) due to different
  resolution methodologies applied between both types. This does **NOT** affect `Effective Resolution` which has its
  own algorithm for access resolution to ``Resources``.
=======
* Add links to `Magpie's ReadTheDocs Terms <https://pavics-magpie.readthedocs.io/en/latest/glossary.html>`_ for
  all corresponding ``Permissions`` definitions rendered in information note within the UI ``User`` edit page.
  Notes indicate the resolution priority and methodology from the documentation to remind the administrator about what
  is being displayed according to applied options.
* Replace all instances to any variation of `Permissions` mention
  within `Magpie's ReadTheDocs Permissions <https://pavics-magpie.readthedocs.io/en/latest/permissions.html>`_ page
  from a ``term`` glossary reference to corresponding detailed section reference in `Types of Permissions` chapter
  to avoid back and forth redirects between the `Permissions` page and their generic term glossary.

Bug Fixes
~~~~~~~~~~~~~~~~~~~~~
* Fix incorrectly generated references from `Permissions` terms in glossary to detailed descriptions in `ReadTheDocs`.
>>>>>>> 75531bee

`3.15.1 <https://github.com/Ouranosinc/Magpie/tree/3.15.1>`_ (2021-09-29)
------------------------------------------------------------------------------------

Features / Changes
~~~~~~~~~~~~~~~~~~~~~
* Add multiple new log entries during ``Permission`` effective resolution and ``Service`` retrieval
  within ``MagpieAdapter`` to debug procedure and attempt identifying any problem with it when caching is involved
  (relates to `#466 <https://github.com/Ouranosinc/Magpie/issues/466>`_).

Bug Fixes
~~~~~~~~~~~~~~~~~~~~~
* Pin ``sqlalchemy``, ``sqlalchemy_utils``, ``zope.sqlalchemy`` and ``ziggurat_foundations`` to specific package
  versions to avoid underlying issues when combining dependencies with `Twitcher` (in ``Docker.adapter``).
  Some definitions at lower level in ``ziggurat_foundations`` cause an issue when moving to ``sqlalchemy>=1.4``,
  which was allowed since `Twitcher` ``v0.5.5``
  (see `ergo/ziggurat_foundations#71 <https://github.com/ergo/ziggurat_foundations/issues/71>`_).
  It is temporarily addressed by reducing requirements of `Twitcher`
  (see `bird-house/twitcher#108 <https://github.com/bird-house/twitcher/pull/108>`_) and referencing its associated
  release ``v0.5.6`` in the ``Docker.adapter``, which downgrades needed packages when extending it with `Magpie`.
* Use ``pip`` legacy and faster resolver as per
  `pypa/pip#9187 (comment) <https://github.com/pypa/pip/issues/9187#issuecomment-853091201>`_
  since current one is endlessly failing to resolve development packages (linting tools from ``check`` targets).
* Add possible detached ``Resource`` reconnection (``merge``) to active session during ``Permission`` effective
  resolution with mixed caching state between `ACL` and `Service` regions in case they mismatch
  (potential fix to `#466 <https://github.com/Ouranosinc/Magpie/issues/466>`_).

`3.15.0 <https://github.com/Ouranosinc/Magpie/tree/3.15.0>`_ (2021-08-11)
------------------------------------------------------------------------------------

Features / Changes
~~~~~~~~~~~~~~~~~~~~~
* Improve API update operation of ``Service`` for allowed fields in order to accept body containing only the
  new value for the custom ``configuration`` without additional parameters. It was not possible to
  update ``configuration`` by itself, as ``service_name`` and ``service_url`` were independently validated
  for new values beforehand.

Bug Fixes
~~~~~~~~~~~~~~~~~~~~~
* Fix lookup error of setting ``MAGPIE_USER_REGISTRATION_ENABLED`` when omitted from configuration during
  user email update (fixes `#459 <https://github.com/Ouranosinc/Magpie/issues/459>`_).
* Fix erasure value ``None`` (JSON ``null``) validation when updating ``Service`` field ``configuration`` to
  properly distinguish explicitly provided ``None`` against default value when the field is omitted.
* Fix incorrect OpenAPI body schema indicated in response of ``POST /services`` request.

`3.14.0 <https://github.com/Ouranosinc/Magpie/tree/3.14.0>`_ (2021-07-14)
------------------------------------------------------------------------------------

Features / Changes
~~~~~~~~~~~~~~~~~~~~~
* Improve error reporting of ``MagpieAdapter`` when validating the *requested* ``Permission``. If the `Service`
  implementation raises an ``HTTP Bad Request [400]`` due to insufficient, invalid or missing parameters from
  the request to properly resolve the corresponding `Magpie` ``Permission``, more details about the cause will
  be reported in the `Twitcher` response body. Also, code ``400`` is returned instead of ``500``
  (relates to `#433 <https://github.com/Ouranosinc/Magpie/issues/433>`_).
* Improve caches invalidation of computed `ACL` permissions following corresponding `Service` cache invalidation.
* Enforce disabled caching of ``service`` and ``acl`` regions if corresponding settings where not provided
  in INI configuration files of both `Magpie` and `Twitcher` (via ``MagpieAdapter``).
* Add more tests that validate invalidation and resolution behaviours of caching.
* Add test that validates performance speedup caching provides when enabled.

Bug Fixes
~~~~~~~~~~~~~~~~~~~~~
* | Fix an issue in ``MagpieAdapter`` when `Service` caching is enabled (in `Twitcher` INI configuration) that caused
    implementations derived from ``ServiceOWS`` (WPS, WMS, WFS) to incorrectly retrieve and parse the cached request
    parameters instead of the new ones from the incoming request.
  |
  | **SECURITY**:
  | Because ``ServiceOWS`` implementations employ request parameter ``request`` (in query or body based on HTTP method)
    to infer their corresponding `Magpie` ``Permission`` (e.g.: ``GetCapabilities``, ``GetMap``, etc.), this produced
    potential inconsistencies between the *requested* ``Permission`` that `Twitcher` was evaluating with `Magpie`, and
    the *actual request* sent to the `Service` behind the proxy. Depending on the request order and cache expiration
    times, this could lead to permissions incorrectly resolved for some requests, granting or rejecting wrong user
    access to resources.

`3.13.0 <https://github.com/Ouranosinc/Magpie/tree/3.13.0>`_ (2021-06-29)
------------------------------------------------------------------------------------

Features / Changes
~~~~~~~~~~~~~~~~~~~~~
* Changed ``UserStatuses.WebhookErrorStatus = 0`` to ``UserStatuses.WebhookError = 2`` to provide further
  functionalities. Migration script applies this change to existing ``User`` entries.
* Changed the returned ``status`` value by the API routes to use the string name representation instead of the integer.
* Changed ``status`` search query handling of ``GET /users`` path for improved search and filtering capabilities.
* Add new ``UserStatuses.Pending = 4`` value that can be queried by administrators.
* Add ``UserPending`` object with corresponding table for pending approval by an administrator for some new
  self-registered user. Migration script creates the table with expected fields.
* Add new requests under ``/register/users`` and ``/ui/register/users`` endpoints for user account self-registration.
* Add UI view to display pending user registration details.
* Add UI icon to indicate when a listed user is pending registration approval or email validation.
* Disable user email self-update (when not administrator) both on the API and UI side
  whenever ``MAGPIE_USER_REGISTRATION_ENABLED`` was activated to avoid losing the confirmation of the original email
  (see feature `#436 <https://github.com/Ouranosinc/Magpie/issues/436>`_).
* Add configuration setting ``MAGPIE_USER_REGISTRATION_ENABLED`` to control whether user account self-registration
  feature should be employed.
  With it comes multiple other ``MAGPIE_USER_REGISTRATION_<...>`` settings to customize notification emails.
* Add multiple ``MAGPIE_SMTP_<...>`` configuration settings to control connections to notification email SMTP server.
* Add ``empty_missing`` flag to ``get_constant`` utility to allow validation against existing environment variables or
  settings that should be considered as invalid when resolved value is an empty string.
* Add missing ``format`` for applicable ``url`` and ``email`` elements in the OpenAPI specification.
* Add better logging options control in CLI operations.
* Add new CLI helper ``send_email`` to test various email template generation and SMTP configurations to send emails.
* Replace ``-d`` option of ``register_providers`` CLI operation (previously used to select database mode)
  by ``--db`` to avoid conflict with logging flags.
* Replace ``-d`` and ``-l`` options of ``batch_update_users`` CLI operation respectively by ``-D`` and ``-L``
  to avoid conflict with logging flags.

Bug Fixes
~~~~~~~~~~~~~~~~~~~~~
* | Explicitly disallow duplicate email entries, both with pre-validation and literal database values.
    Note that any duplicate email will be raised an migration script will fail. Manual cleanup of the undesired entry
    will be required, as `Magpie` will not be able to assume which one corresponds to the valid user to preserve.
  |
  | **SECURITY**:
  | Since email can be employed as another mean of login credential instead of the more typically used username,
    this caused potential denial of authentication for some user accounts where email was matched against another
    account with duplicate email.
* Add ``ziggurat_foundations`` extensions for Pyramid directly in the code during application setup such that an INI
  configuration file that omits them from ``pyramid.include`` won't cause `Magpie` to break.
* Define the various constants expected by GitHub as WSO2 external identity connectors with defaults to avoid
  unnecessary log warnings when calling CLI helper.

`3.12.0 <https://github.com/Ouranosinc/Magpie/tree/3.12.0>`_ (2021-05-11)
------------------------------------------------------------------------------------

Features / Changes
~~~~~~~~~~~~~~~~~~~~~
* Add explicit typing definitions of configuration files and resolved settings to facilitate discovery of invalid
  handling of formats or parameters during parsing and startup registration.
* Apply many documentation updates in both configuration sections and the corresponding configuration example headers.
* Add ``MAGPIE_WEBHOOKS_CONFIG_PATH`` configuration setting / environment variable that allows potentially using
  multiple configuration files for `Webhooks`. This parameter is notably important for developers that where using the
  ``MAGPIE_PROVIDERS_CONFIG_PATH`` or ``MAGPIE_PERMISSIONS_CONFIG_PATH`` settings to load multiple files, as they
  cannot be combined with single configuration provided by ``MAGPIE_CONFIG_PATH``, which was the only supported way to
  provide `Webhooks` definitions.

Bug Fixes
~~~~~~~~~~~~~~~~~~~~~
* Fix ``users`` and ``groups`` registration configurations not respecting update method when conflicting
  definitions occur. They will respect alphabetical file name order and later ones remain.
* Fix ``users`` and ``groups`` registration configurations not correctly parsed when multiple files where employed
  (fixes `#429 <https://github.com/Ouranosinc/Magpie/issues/429>`_).
* Fix inappropriate validation of ``payload`` field when loading `Webhooks`.
  Empty ``{}``, ``""``, ``null`` payloads, or even omitting the parameter itself, will now be allowed since this
  can be valid use cases when sending requests without any body.
* Fix ``url`` parameter of `Webhooks` not allowing empty string for path portion of the URL.
* Fix incorrect documentation of ``name`` parameter handling for `Webhooks` in configurations files (single or multiple)
  with respect to the code. Duplicate entries are not enforced, but will be warned in logs.

`3.11.0 <https://github.com/Ouranosinc/Magpie/tree/3.11.0>`_ (2021-05-06)
------------------------------------------------------------------------------------

Features / Changes
~~~~~~~~~~~~~~~~~~~~~
* Add UI icons for `locked` and `delete` button operations on ``Users``, ``Groups`` and ``Services`` pages.
* Add ``detail`` query parameter to obtain user details from ``GET /users`` to avoid individual requests for each
  user when those information are needed (fixes `#202 <https://github.com/Ouranosinc/Magpie/issues/202>`_).
* Add the missing ``status`` and ``user_id`` fields in API schema of returned ``User`` responses.

Bug Fixes
~~~~~~~~~~~~~~~~~~~~~
* Fix issue related to parsing cookies identified while submitting user creation from UI
  (fixes `#427 <https://github.com/Ouranosinc/Magpie/issues/427>`_).
  Added corresponding test (relates to `#193 <https://github.com/Ouranosinc/Magpie/issues/193>`_).

`3.10.0 <https://github.com/Ouranosinc/Magpie/tree/3.10.0>`_ (2021-04-12)
------------------------------------------------------------------------------------

Features / Changes
~~~~~~~~~~~~~~~~~~~~~
* | Update ``gunicorn>=20.x`` to receive latest security patches
    (fixes `#410 <https://github.com/Ouranosinc/Magpie/issues/410>`_).
  |
  | **IMPORTANT**:
  | Because ``gunicorn`` changed how its CLI handles INI files, ``pserve`` should be employed instead to ensure the
    configured web application port is properly applied with the provided ``magpie.ini`` configuration file.
    Furthermore, the (``host``, ``port``) or ``bind`` should be updated to employ ``0.0.0.0:2001`` instead of
    ``localhost:2001``, or any other combination of desired port to serve the application.

* Modify `Webhook` template variables to employ double braces (i.e.: ``{{<variable>}}``) to avoid ambiguity during
  parsing by YAML configuration files. Also employ dotted notation (e.g.: ``{{user.name}}``) to better represent which
  parameters come from a given entity.
* Update documentation to provide further details about `Webhook` configuration, examples and resulting event requests.
* Add `Webhook` implementations for ``User`` status update operation.
* Add `Webhook` implementations for every combination of ``User``/``Group``, ``Service``/``Resource``,
  creation/deletion operation of a ``Permission``.
* Add ``Permission`` tag to applicable OpenAPI schemas to regroup them and facilitate retrieving their operations that
  were otherwise scattered around in the various ``User``/``Group``, ``Service``/``Resource`` sections, amongst their
  already crowded listing.

Bug Fixes
~~~~~~~~~~~~~~~~~~~~~
* Fix an edge case where `Webhook` template replacement could sporadically raise an error according to the replaced
  value not being a string.
* Fix default ``MAGPIE_PORT`` value not applied and validate other parsing resolution order for any environment
  variable or settings that can interact with ``MAGPIE_URL`` definition
  (resolves `#417 <https://github.com/Ouranosinc/Magpie/issues/417>`_).
* Fix OpenAPI schema definitions to employ the cookie authenticated security scheme when doing ``/users/...`` requests.
  Although *some* requests are public (i.e.: getting items related to ``MAGPIE_ANONYMOUS_USER``), every other request
  do require authentication, and is the most common method that the API is employed.

`3.9.0 <https://github.com/Ouranosinc/Magpie/tree/3.9.0>`_ (2021-04-06)
------------------------------------------------------------------------------------

Features / Changes
~~~~~~~~~~~~~~~~~~~~~
* Add missing ``WWW-Authentication`` and ``Location-When-Unauthenticated`` headers when HTTP ``Unauthorized [401]``
  response is returned (addresses `#96 <https://github.com/bird-house/twitcher/issues/96>`_ and
  fixes `#330 <https://github.com/Ouranosinc/Magpie/issues/330>`_).
* Add documentation details about ``Authentication`` and ``Authorization`` methods
  (fixes `#344 <https://github.com/Ouranosinc/Magpie/issues/344>`_).
* Change the default provider employed with ``Authorization`` header by the ``MagpieAdapter`` to match the default
  internal login operation applied when using the normal sign-in API path.
* Change the query ``provider`` to ``provider_name`` when using the ``Authorization`` header in order to aligned with
  ``provider_name`` employed for every other sign-in related operation.
* Ensure ``MagpieAdapter`` returns the appropriate code (``Unauthorized [401]`` vs ``Forbidden [403]``) according to
  missing or specified authentication headers.
* Forbid ``anonymous`` special user login as it corresponds to *"not logged in"* definition.
* Change HTTP ``Forbidden [403]`` responses during login to generic ``Unauthorized [401]`` to avoid leaking details
  about which are valid and invalid user names. Any failure to login using correctly formatted credentials will be
  errored out indistinctly as ``Unauthorized [401]``.
* Add API user ``status`` update operation using ``PATCH`` request (admin-only).
* Add API user list ``status`` to filter query by given user account statuses.
* Add UI icon to provide user status feedback on individual user info page and through user list summary.
* Change ``tmp_url`` to ``callback_url`` for `Webhook` template and provided parameter to `Webhook` requests to better
  represent its intended use.
* Improve `Webhook` template replacement to allow specification of ``format`` (default ``json``) and preserve non-string
  parameters following replacement. Other content-types will enforce string of the whole body.

Bug Fixes
~~~~~~~~~~~~~~~~~~~~~
* Add missing ``Max-Age`` and ``expires`` indications in generated ``Cookie`` when ``MAGPIE_COOKIE_EXPIRE`` is defined.
* Fix incorrect metadata and format of response from login using ``GET`` method with contents generated by dispatched
  ``POST`` request.

`3.8.0 <https://github.com/Ouranosinc/Magpie/tree/3.8.0>`_ (2021-03-29)
------------------------------------------------------------------------------------

Features / Changes
~~~~~~~~~~~~~~~~~~~~~
* Explicitly require ``MAGPIE_ADMIN_USER`` and ``MAGPIE_ADMIN_PASSWORD`` to be updated through configuration and
  application restart. Update is forbidden through the API and UI.
* Add UI loading animation while sync operation is in progress to indicate some user feedback that it was registered
  and is running until completion as it can take a while to parse all remote resources (depends on amount and latency).

Bug Fixes
~~~~~~~~~~~~~~~~~~~~~
* Fix incorrect migration operation of old permission names to new permission-set scheme introduced in
  (`PR#353 <https://github.com/Ouranosinc/Magpie/issues/353>`_, database revision ``a2a039e2cff5``) that were omitting
  check of affected user/group, causing inconsistent drop of mismatching permissions. Resolution is retroactively
  compatible for every `Magpie` ``1.x → 2.x`` migration
  (fixes `#403 <https://github.com/Ouranosinc/Magpie/issues/403>`_).
* Fix UI erroneously displaying edit or delete operations for reserved user names that does not apply for such updates.
* Fix UI not handling returned error related to forbidden operation during user edition
  (identified by issue `#402 <https://github.com/Ouranosinc/Magpie/issues/402>`_).
* Fix password update of pre-registered administrator upon configuration change of ``MAGPIE_ADMIN_PASSWORD`` without
  modification to ``MAGPIE_ADMIN_USER`` (fixes `#402 <https://github.com/Ouranosinc/Magpie/issues/402>`_).
* Apply backward compatibility fixes to handle regexes in Python 3.5 (pending deprecation).
* Remove ``MagpieAdapter`` from Python 2.7 test suite to get passing results against obsolete version and unsupported
  code by `Twitcher`.
* Fix default value resolution of ``MAGPIE_CONFIG_DIR`` if the specified value is parsed as empty string.
* Fix mismatching resolution of database URL from different locations because of invalid settings forwarding.
* Patch broken sync ``RemoteResource`` due to invalid resolution of ziggurat-foundations model in tree generator
  (relates to `ergo/ziggurat_foundations PR#70 <https://github.com/ergo/ziggurat_foundations/pull/70>`_,
  fixes `#401 <https://github.com/Ouranosinc/Magpie/issues/401>`_).

`3.7.1 <https://github.com/Ouranosinc/Magpie/tree/3.7.1>`_ (2021-03-18)
------------------------------------------------------------------------------------

Bug Fixes
~~~~~~~~~~~~~~~~~~~~~
* Pin version of ``sqlalchemy<1.4`` breaking integrations with ``sqlalchemy_utils`` and ``zope.sqlalchemy``.

`3.7.0 <https://github.com/Ouranosinc/Magpie/tree/3.7.0>`_ (2021-03-16)
------------------------------------------------------------------------------------

Features / Changes
~~~~~~~~~~~~~~~~~~~~~
* Introduce caching of ``Service`` definitions using ``beaker``, which can be use in conjunction with ``ACL`` caching
  to improve performance of `Twitcher` requests.
* Apply cache invalidation when it can be resolved upon changes to instances that should be reflected immediately.
* Update performance docs and INI related to caching.

Bug Fixes
~~~~~~~~~~~~~~~~~~~~~
* Improve error message in case of failure to load INI file instead of misleading index error.
* Fix broken link to remote authentication provider in documentation.
* Fix JSON rendering of ``Group`` response specifically for ``MAGPIE_ADMIN_GROUP`` where ``inf`` value could not
  be converted. Literal string ``"max"`` is instead returned in that case, and the corresponding ``int`` for others.
* Fix conversion of ``expire`` value to integer when retrieved from ``MAGPIE_TOKEN_EXPIRE`` setting as string.

`3.6.0 <https://github.com/Ouranosinc/Magpie/tree/3.6.0>`_ (2021-02-09)
------------------------------------------------------------------------------------

Features / Changes
~~~~~~~~~~~~~~~~~~~~~
* Add a list of `Webhook` URLs, defined in the configuration, that will be called when creating or deleting a user
  (resolves `#343 <https://github.com/Ouranosinc/Magpie/issues/343>`_).

`3.5.1 <https://github.com/Ouranosinc/Magpie/tree/3.5.1>`_ (2021-02-08)
------------------------------------------------------------------------------------

Features / Changes
~~~~~~~~~~~~~~~~~~~~~
* Add URL endpoint to receive temporary tokens to complete pending operations
  (in preparation of PR `#378 <https://github.com/Ouranosinc/Magpie/issues/378>`_).

Bug Fixes
~~~~~~~~~~~~~~~~~~~~~
* Fix rendering of path parameter details within OpenAPI schemas.
* Fix ``alembic`` migration failing due to new version updates of package
  (see `diff 1.4.3 => 1.5.2 <https://github.com/sqlalchemy/alembic/compare/rel_1_4_3..rel_1_5_2>`_).
* Fix documentation references and generation with updated Sphinx extension packages.
* Bump version of ``Twitcher`` to ``v0.5.5`` to obtain its Docker dependency fixes
  (see PR `bird-house/twitcher#99 <https://github.com/bird-house/twitcher/pull/99>`_).

`3.5.0 <https://github.com/Ouranosinc/Magpie/tree/3.5.0>`_ (2021-01-06)
------------------------------------------------------------------------------------

Features / Changes
~~~~~~~~~~~~~~~~~~~~~
* Add ``Group`` priority to resolve inherited permission resolution in case of multiple entries from different
  group memberships of the evaluated ``User``.
* Add ``reason`` field to returned ``Permission`` objects to help better comprehend the provenance of a composed
  set of permissions from ``User`` and its multiple ``Group`` memberships.
* Make *special* ``MAGPIE_ANONYMOUS_GROUP`` have less priority than other *generic* ``Group`` to allow reverting
  public ``DENY`` permission by one of those more specific ``Group`` with ``ALLOW`` permission.
* Simplify and combine multiple permission resolution steps into ``PermissionSet.resolve`` method.
* Resolve permissions according to *closest* ``Resource`` scope against applicable priorities.
* Update documentation with more permission resolution concepts and examples.

Bug Fixes
~~~~~~~~~~~~~~~~~~~~~
* Fix invalid submission of ``Group`` memberships from ``User`` edit UI page to ignore ``MAGPIE_ANONYMOUS_GROUP``
  presence or omission since it cannot be edited regardless (blocked by API).
* Fix session retrieval in case of erroneous cookie token provided in request and not matching any valid ``User``.
  This could happen in case of previously valid ``User`` token employed right after it got deleted, making
  corresponding ID unresolvable until invalidated by timeout or forgotten, or by plain forgery of invalid tokens.
* Fix returned ``Group`` ID in response from creation request. Value was ``None`` and required second request to get
  the actual value. The ID is returned immediately with expected value.

`3.4.0 <https://github.com/Ouranosinc/Magpie/tree/3.4.0>`_ (2020-12-09)
------------------------------------------------------------------------------------

Features / Changes
~~~~~~~~~~~~~~~~~~~~~
* Add option to delete the ``User``'s own account.
* Add ``MAGPIE_TEST_VERSION`` to control (override) the local version to consider against test `safeguards`.
  Allows development of *future* versions using ``MAGPIE_TEST_VERSION=latest``.
* Add documentation about testing methodologies and setup configuration.
* Bump version of ``Twitcher`` to ``v0.5.4`` to provide Docker image with integrated ``MagpieAdapter`` using
  performance fix (see PR `bird-house/twitcher#98 <https://github.com/bird-house/twitcher/pull/98>`_).

Bug Fixes
~~~~~~~~~~~~~~~~~~~~~
* Fix inconsistent UI spacing of *tabs* for panel selector and employ mako function to avoid duplicated code fragments.

`3.3.0 <https://github.com/Ouranosinc/Magpie/tree/3.3.0>`_ (2020-11-25)
------------------------------------------------------------------------------------

Features / Changes
~~~~~~~~~~~~~~~~~~~~~
* Add better details of HTTP error cause in returned UI page
  (resolves `#369 <https://github.com/Ouranosinc/Magpie/issues/369>`_).
* Ensure that general programming internal errors are not bubbled up in UI error page.
* Add function to parse output body and redact potential leaks of flagged fields.
* Align HTML format and structure of all edit forms portions of ``Users``, ``Groups`` and ``Services`` UI pages to
  simplify and unify their rendering.
* Add inline UI error messages to ``User`` edition fields.
* Improve resolution of `Twitcher` URL using ``TWITCHER_HOST`` explicitly provided  setting (or environment variable)
  before falling back to default ``HOSTNAME`` value.
* Employ `Pyramid`'s local thread registry to resolve application settings if not explicitly provided to
  ``magpie.constants.get_constant``, avoiding inconsistent resolution of setting value versus environment variable
  wherever the settings container was not passed down everywhere over deeply nested function calls.
* Handle `Twitcher`, `PostgreSQL` and `Phoenix` setting prefix conversion from corresponding environment variable names.
* Store custom configuration of ``Service`` into database for same definition retrieval between `Magpie` and `Twitcher`
  without need to provide the same configuration file to both on startup.
* Update ``Service`` registration operations at startup to update entries if custom configuration was modified.
* Update API to allow POST and PATCH operations with ``Service`` custom configuration.
* Display custom ``Service`` configuration as JSON/YAML on its corresponding UI edit page when applicable.

Bug Fixes
~~~~~~~~~~~~~~~~~~~~~
* Fix validation of edited user fields to handle and adequately indicate returned error on UI
  (resolves `#370 <https://github.com/Ouranosinc/Magpie/issues/370>`_).

`3.2.1 <https://github.com/Ouranosinc/Magpie/tree/3.2.1>`_ (2020-11-17)
------------------------------------------------------------------------------------

Bug Fixes
~~~~~~~~~~~~~~~~~~~~~
* Fix incorrect flag that made some registration unittests to be skipped.
* Fix parsing of JSON and explicit string formatted permissions during their registration from configuration files.
* Update ``config/permissions.cfg`` documentation about omitted ``type`` field.

`3.2.0 <https://github.com/Ouranosinc/Magpie/tree/3.2.0>`_ (2020-11-10)
------------------------------------------------------------------------------------

Features / Changes
~~~~~~~~~~~~~~~~~~~~~
* Add ``catalog`` specific pattern by default for metadata ``BROWSE`` access of top-level ``ServiceTHREDDS`` directory.
  This resolves an issue where THREDDS accessed as ``<PROXY_URL>/thredds/catalog.html`` for listing the root directory
  attempted to compare ``catalog.html`` against the format-related *prefix* that is normally expected at this sub-path
  position (``<PROXY_URL>/thredds/catalog/[...]/catalog.html``) during children resource listing.
* Added pattern support for ``prefixes`` entries of ``ServiceTHREDDS``.

Bug Fixes
~~~~~~~~~~~~~~~~~~~~~
* Adjust visual alignment of UI notices on individual newlines when viewing user inherited permissions.

`3.1.0 <https://github.com/Ouranosinc/Magpie/tree/3.1.0>`_ (2020-10-23)
------------------------------------------------------------------------------------

Features / Changes
~~~~~~~~~~~~~~~~~~~~~
* Add ``BROWSE`` permission for ``ServiceTHREDDS`` to parse request against *metadata* or *data* contents according to
  specified configuration of the specific service (resolves `#361 <https://github.com/Ouranosinc/Magpie/issues/361>`_).
* Add documentation details about parsing methodologies, specific custom configurations and respective usage of the
  various ``Service`` types provided by `Magpie`.
* Adjust ``MagpieAdapter`` such that ``OWSAccessForbidden`` is raised by default if the ``Service`` implementation fails
  to provide a valid ``Permission`` enum from ``permission_requested`` method. Incorrectly defined ``Service`` will
  therefore not unexpectedly grant access to protected resources. Behaviour also aligns with default ``DENY`` access
  obtained when resolving effective permissions through `Magpie` API routes.

* | Upgrade migration script is added to duplicate ``BROWSE`` permissions from existing ``READ`` permissions on every
    ``ServiceTHREDDS`` and all their children resource to preserve previous functionality where both *metadata* and
    *data* access where both managed by the same ``READ`` permission.
  |
  | **WARNING**:
  | Downgrade migration drops every ``BROWSE`` permission that could exist in later versions. This is done like so
    to avoid granting additional access to some ``THREDDS`` directories or file if only ``BROWSE`` was specified.
    When doing downgrade migration, ensure to have ``READ`` where both *metadata* and *data* should be granted access.

Bug Fixes
~~~~~~~~~~~~~~~~~~~~~
* Fix parsing of ``ServiceAPI`` routes during retrieval of the deepest *available* ``Resource`` to ensure that even when
  the targeted ``Resource`` is actually missing, the *closest* parent permissions with ``Scope.RECURSIVE`` will still
  take effect. Same fix applied for ``ServiceTHREDDS`` for corresponding directory and file typed ``Resource``.
* Propagate SSL verify option of generated service definition if provided to `Twitcher` obtained from ``MagpieAdapter``.
* Adjust and validate parsing of ``ServiceWPS`` request using ``POST`` XML body
  (fixes `#157 <https://github.com/Ouranosinc/Magpie/issues/157>`_).

`3.0.0 <https://github.com/Ouranosinc/Magpie/tree/3.0.0>`_ (2020-10-19)
------------------------------------------------------------------------------------

Features / Changes
~~~~~~~~~~~~~~~~~~~~~
* Adjust ``alembic`` migration scripts to employ date-ordered naming convention to help searching features within them.
* Add ``DENY`` permission access concept with new ``PermissionSet`` object and ``Access`` enum
  (resolves `#235 <https://github.com/Ouranosinc/Magpie/issues/235>`_).
* Remove ``-match`` suffixed entries from ``Permission`` enum in favor of new ``Scope`` enum employed by
  new ``PermissionSet`` definition.
* Update permission entries to employ explicit string representation as ``[name]-[access]-[scope]`` in the database
  (resolves `#342 <https://github.com/Ouranosinc/Magpie/issues/342>`_).
* Add ``PermissionType`` enum that details the type of permission being represented in any given response
  (values correspond to types detailed in documentation).
* Provide new ``permissions`` list in applicable API responses, with explicit ``name``, ``access``, ``scope`` and
  ``type`` fields for each ``PermissionSet`` represented as individual JSON object. Responses will also return the
  *explicit* string representations (see above) combined with the older *implicit* representation still returned
  in ``permission_names`` field for backward compatibility
  (note: ``DENY`` elements are only represented as *explicit* as there was no such *implicit* permissions before).
* Add more documentation details and examples about new permission concepts introduced.
* Add ``DELETE`` request views with ``permission`` object provided in body to allow deletion using ``PermissionSet``
  JSON representation instead of literal string by path variable.
  Still support ``permission_name`` path variable requests for backward compatibility for equivalent names.
* Add ``POST`` request support of ``permission`` JSON representation of ``PermissionSet`` provided in request body.
  Fallback to ``permission_name`` field for backward compatibility if equivalent ``permission`` is not found.
* Add new ``PUT`` request that updates a *possibly* existing ``permission`` (or create it if missing) without needing
  to execute any prior ``GET`` and/or ``DELETE`` requests that would normally be required to validate the existence or
  not of previously defined ``permission`` to avoid HTTP Conflict on ``POST``. This allows quicker changes of ``access``
  and ``scope`` modifiers applied on a given ``permission`` with a single operation
  (see details in issue `#342 <https://github.com/Ouranosinc/Magpie/issues/342>`_).
* Add many omitted tests regarding validation of operations on user/group service/resource permissions API routes.
* Add functional tests that evaluate ``MagpieAdapter`` behaviour and access control of service/resource from resolution
  of effective permissions upon incoming requests as they would be received by `Twitcher` proxy.
* Add ``Cache-Control: no-cache`` header support during ACL resolution of effective permissions on service/resource to
  ignore any caching optimization provided by ``beaker``.
* Add resource of type ``Process`` for ``ServiceWPS`` which can take advantage of new effective permission resolution
  method shared across service types to apply ``DescribeProcess`` and ``Execute`` permission on per-``Process`` basis
  (``match`` scope) or globally for all processes using permission on the parent WPS service (``recursive`` scope).
  (resolves `#266 <https://github.com/Ouranosinc/Magpie/issues/266>`_).
* Modify all implementations of ``Service`` to support effective permission resolution to natively support new
  permissions modifiers ``Access`` and ``Scope``.
* Adjust all API routes that provide ``effective`` query parameter to return resolved effective permissions of the
  ``User`` onto the targeted ``Resource``, and this for all applicable permissions on this ``Resource``, using new
  ``Access`` permission modifier.
* Adjust UI pages to provide selector of ``Access`` and ``Scope`` modifiers for all available permission names.
* Change UI permission pages to *Apply* batch edition of multiple entries simultaneously instead of one at the time.
* Improve rendering of UI disabled items such as inactive checkboxes or selectors when not applicable for given context.
* Refactor UI tree renderer to reuse same code for both ``User`` and ``Group`` resource permissions.
* Add UI button on ``User`` edit page to test its *effective permission* on a given resource.
  Must be in *inherited permissions* display mode to have access to test button, in order to help understand the result.

* | Upgrade migration script is added to convert existing implicit names to new explicit permission names.
  |
  | **WARNING**:
  | Downgrade migration drops any ``DENY`` permission that would be added in future versions,
    as they do not exist prior to this introduced version. The same applies for ``Process`` resources.

Bug Fixes
~~~~~~~~~~~~~~~~~~~~~
* Fix incorrect regex employed for validation of service URL during registration.
* Replace HTTP status code ``400`` by ``403`` and ``422`` where applicable for invalid resource creation due to failing
  validations against reference parent service (relates to `#359 <https://github.com/Ouranosinc/Magpie/issues/359>`_).
* Fix UI rendering of ``Push to Phoenix`` notification when viewing service page with type ``WPS``.
* Fix UI rendering of some incorrect title background color for alert notifications.
* Fix UI rendering of tree view items with collapsible/expandable resource nodes.

`2.0.1 <https://github.com/Ouranosinc/Magpie/tree/2.0.1>`_ (2020-09-30)
------------------------------------------------------------------------------------

Features / Changes
~~~~~~~~~~~~~~~~~~~~~
* N/A

Bug Fixes
~~~~~~~~~~~~~~~~~~~~~
* Fix ``users`` typo in example ``config/config.yml`` (fixes `#354 <https://github.com/Ouranosinc/Magpie/issues/354>`_).
* Fix CLI operation ``batch_update_users`` to employ provided ``password`` from input file ``config/config.yml``
  instead of overriding it by random value. Omitted information will still auto-generate a random user password.
  (fixes `#355 <https://github.com/Ouranosinc/Magpie/issues/355>`_).

`2.0.0 <https://github.com/Ouranosinc/Magpie/tree/2.0.0>`_ (2020-07-31)
------------------------------------------------------------------------------------

Features / Changes
~~~~~~~~~~~~~~~~~~~~~
* Add ``/ui`` route redirect to frontpage when UI is enabled.
* Add ``/json`` route information into generated Swagger API documentation.
* Add tag description into generated Swagger API documentation.
* Add more usage details to start `Magpie` web application in documentation.
* Add database migration for new ``discoverable`` column of groups.
* Allow logged user to update its own information both via API and UI
  (relates to `#170 <https://github.com/Ouranosinc/Magpie/issues/170>`_).
* Allow logged user of any access-level to register by itself to ``discoverable`` groups.
* Change some UI CSS for certain pages to improve table readability.
* Add UI page to render error details from API responses (instead of default server-side HTML error rendering).
* Add ``MAGPIE_UI_THEME`` with new default *blue* theme and legacy *green* theme (with few improvements).
* Add more validation and inputs parameters to update ``Group`` information.
* Add UI input fields to allow administrator to update group description and group discoverability.
* Allow combined configuration files (``providers``, ``permissions``, ``users`` and ``groups`` sections) with
  resolution of inter-references between them. File can be specified with ``MAGPIE_CONFIG_PATH`` environment variable
  or ``magpie.config_path`` setting (example in ``configs``).
* Add configurable ``User`` creation parameters upon `Magpie` application startup through configuration files
  (fixes `#47 <https://github.com/Ouranosinc/Magpie/issues/47>`_ and
  `#204 <https://github.com/Ouranosinc/Magpie/issues/204>`_).
* Add disabled checkboxes for UI rendering of non-editable items to avoid user doing operations that will always be
  blocked by corresponding API validation (relates to `#164 <https://github.com/Ouranosinc/Magpie/issues/164>`_).
* Add more tests to validate forbidden operations such as update or delete of reserved ``User`` and ``Group`` details.
* Add active version tag at bottom of UI pages (same version as returned by API ``/version`` route).
* Enforce configuration parameters ``MAGPIE_SECRET``, ``MAGPIE_ADMIN_USER`` and ``MAGPIE_ADMIN_PASSWORD`` by explicitly
  defined values (either by environment variable or INI settings) to avoid using defaults for security purposes.
* Change CLI helper ``create_users`` to ``batch_update_users`` to better represent provided functionalities.
* Change CLI helper ``register_default_users`` to ``register_defaults`` to avoid confusion on groups also created.
* Extend CLI ``batch_update_users`` functionality with additional options and corresponding tests.
* Move all CLI helpers under ``magpie.cli`` and provide more details about them in documentation.
* Allow unspecified ``group_name`` during user creation request to employ ``MAGPIE_ANONYMOUS_GROUP`` by default
  (i.e.: created user will have no other apparent group membership since it is always attributed for public access).
* Change all ``PUT`` requests to ``PATCH`` to better reflect their actual behaviour according to RESTful best practices
  (partial field updates instead of complete resource replacement and conflict responses on duplicate identifiers).
* Add support of ``Accept`` header and ``format`` query parameter for all API responses, for content-types variations
  in either plain text, HTML, XML or JSON (default), and include applicable values in schemas for Swagger generation.
* Add support of new response content-type as XML (must request using ``Accept`` header or ``format`` query parameter).
* Add documentation details about different types of ``Permission``, interaction between various `Magpie` models,
  glossary and other general improvements (relates to `#332 <https://github.com/Ouranosinc/Magpie/issues/332>`_ and
  `#341 <https://github.com/Ouranosinc/Magpie/issues/341>`_).
* Add alternative response format for service and service-type paths using ``flatten`` query parameter to obtain a flat
  list of services instead of nested dictionaries (fixes `#345 <https://github.com/Ouranosinc/Magpie/issues/345>`_).
* Change pre-existing ``list`` query parameter of user-scoped views to ``flatten`` response format to match new query
  of service-scoped views.
* Add ``filtered`` query parameter for user-scoped resources permission listing when request user is an administrator.
* Obsolete all API routes using ``inherited_permission`` format (deprecated since ``0.7.4``) in favor of equivalent
  ``permissions?inherited=true`` query parameter modifier.
* Replace ``inherit`` query parameter wherever applicable by ``inherited`` to match documentation names, but preserve
  backward compatibility support of old name.
* Add ``MAGPIE_PASSWORD_MIN_LENGTH`` setting with corresponding validation of field during ``User`` creation and update.
* Avoid returning ``Service`` entries where user, group or both (according to request path and query options) does not
  actually have any permission set either directly on them or onto one of their respective children ``Resource``. This
  avoids unnecessarily exposing all ``Service`` for which the user cannot (or should not) be interacting with anyway.
* Add ``TWITCHER_HOST`` as alternative configuration parameter to define the service public URL, to have a similar
  naming convention as other use cases covered by ``MAGPIE_HOST`` and ``PHOENIX_HOST``.
* Modify ``PHOENIX_PUSH`` to be *disabled* by default to be consistent across all locations where corresponding
  feature is referenced (startup registration, CLI utility, API requests and UI checkbox option) and because this
  option is an advanced extension not to be considered as default behavior.
* Python 2.7 and Python 3.5 marked for deprecation (they remain in CI, but are not required to pass), as both
  reached their EOL as of January/September 2020.

Bug Fixes
~~~~~~~~~~~~~~~~~~~~~
* Fix invalid API documentation of request body for ``POST /users/{user_name}/groups``.
* Fix `#164 <https://github.com/Ouranosinc/Magpie/issues/164>`_ (forbid *special* users and groups update and delete).
* Fix `#84 <https://github.com/Ouranosinc/Magpie/issues/84>`_ and
  `#171 <https://github.com/Ouranosinc/Magpie/issues/171>`_ with additional input validation.
* Fix `#194 <https://github.com/Ouranosinc/Magpie/issues/194>`_ to render API error responses according to content-type.
* Fix `#337 <https://github.com/Ouranosinc/Magpie/issues/337>`_ documentation mismatch with previously denied request
  users since they are now allowed to run these requests with new user-scoped functionalities
  (`#340 <https://github.com/Ouranosinc/Magpie/issues/340>`_).
* Fix bug introduced in `0.9.4 <https://github.com/Ouranosinc/Magpie/tree/0.9.4>`_
  (`4a23a49 <https://github.com/Ouranosinc/Magpie/commit/4a23a497e3ce1dc39ccaf31ba1857fc199d399db>`_) where some
  API routes would not return the `Allowed Permissions` for children ``Resource`` under ``Service``
  (only ``Service`` permissions would be filled), or when requesting ``Resource`` details directly.
* Fix input check to avoid situations where updating ``Resource`` name could cause involuntary duplicate errors.
* Fix minor HTML issues in mako templates.
* Fix invalid generation of default ``postgres.env`` file from ``magpie.env.example``.
  File ``postgres.env.example`` will now be correctly employed as documented.
* Make environment variable ``PHOENIX_PUSH`` refer to ``phoenix.push`` instead of ``magpie.phoenix_push`` to employ
  same naming schema as all other variables.

`1.11.0 <https://github.com/Ouranosinc/Magpie/tree/1.11.0>`_ (2020-06-19)
------------------------------------------------------------------------------------

Features / Changes
~~~~~~~~~~~~~~~~~~~~~
* Update this changelog to provide direct URL references to issues and tags from both `GitHub` and `Readthedocs`.
* Add generic ``magpie_helper`` CLI and prefix others using ``magpie_`` to help finding them in environment.
* Add minimal tests for CLI helpers to validate they can be found and called as intended
  (`#74 <https://github.com/Ouranosinc/Magpie/issues/74>`_).
* Add ``CLI`` tag for running specific tests related to helpers.

Bug Fixes
~~~~~~~~~~~~~~~~~~~~~
* Remove some files from built docker image that shouldn't be there with more explicit ``COPY`` operations.
* Fix ``Dockerfile`` dependency of ``python3-dev`` causing build to fail.

`1.10.2 <https://github.com/Ouranosinc/Magpie/tree/1.10.2>`_ (2020-04-21)
------------------------------------------------------------------------------------

Features / Changes
~~~~~~~~~~~~~~~~~~~~~
* Add more documentation detail and references to existing `Magpie` utilities.
* Add ``readthedocs`` API page auto-generated from latest schemas extracted from source (redoc rendering of OpenAPI).
* Combine and update requirements for various python versions. Update setup parsing to support ``python_version``.
* Slack some requirements to obtain patches and bug fixes. Limit only when needed.

Bug Fixes
~~~~~~~~~~~~~~~~~~~~~
* Fix issue related to ``sphinx-autoapi`` dependency (`#251 <https://github.com/Ouranosinc/Magpie/issues/251>`_).
* Fix reference link problems for generated documentation.

`1.10.1 <https://github.com/Ouranosinc/Magpie/tree/1.10.1>`_ (2020-04-02)
------------------------------------------------------------------------------------

Bug Fixes
~~~~~~~~~~~~~~~~~~~~~
* Fix failing generation of children resource tree when calling routes ``/resources/{id}`` due to literal ``Resource``
  class being used instead of the string representation. This also fixes UI Edit menu of a ``Service`` that add more
  at least one child ``Resource``.

`1.10.0 <https://github.com/Ouranosinc/Magpie/tree/1.10.0>`_ (2020-03-18)
------------------------------------------------------------------------------------

Features / Changes
~~~~~~~~~~~~~~~~~~~~~
* | When using logging level ``DEBUG``, `Magpie` requests will log additional details.
  |
  | **WARNING**:
  | Log entries with ``DEBUG`` level will potentially also include sensible information such as authentication cookies.
  | This level **SHOULD NOT** be used in production environments.

Bug Fixes
~~~~~~~~~~~~~~~~~~~~~
* Adjust mismatching log levels across `Magpie` packages in case ``MAGPIE_LOG_LEVEL`` and corresponding
  ``magpie.log_level`` setting or ``logger_magpie`` configuration section were defined simultaneously.
  The values are back-propagated to ``magpie.constants`` for matching values and prioritize the `INI` file definitions.

`1.9.5 <https://github.com/Ouranosinc/Magpie/tree/1.9.5>`_ (2020-03-11)
------------------------------------------------------------------------------------

Bug Fixes
~~~~~~~~~~~~~~~~~~~~~
* Fix handling of ``Accept`` header introduced in PR `#259 <https://github.com/Ouranosinc/Magpie/issues/259>`_
  (i.e.: ``1.9.3`` and ``1.9.4``) specifically in the situation where a resource has the value ``magpie`` within
  its name (e.g.: such as the logo ``magpie.png``).

`1.9.4 <https://github.com/Ouranosinc/Magpie/tree/1.9.4>`_ (2020-03-10)
------------------------------------------------------------------------------------

Bug Fixes
~~~~~~~~~~~~~~~~~~~~~
* Add further handling of ``Accept`` header introduced in PR
  `#259 <https://github.com/Ouranosinc/Magpie/issues/259>`_ (ie: ``1.9.3``) as more use cases where not handled.

`1.9.3 <https://github.com/Ouranosinc/Magpie/tree/1.9.3>`_ (2020-03-10)
------------------------------------------------------------------------------------

Bug Fixes
~~~~~~~~~~~~~~~~~~~~~
* Add handling of ``Accept`` header to allow additional content-type when requesting UI related routes while
  `Magpie` application is being served under a route with additional prefix.
* Fix requirements dependency issue related to ``zope.interface`` and ``setuptools`` version mismatch.

`1.9.2 <https://github.com/Ouranosinc/Magpie/tree/1.9.2>`_ (2020-03-09)
------------------------------------------------------------------------------------

Features / Changes
~~~~~~~~~~~~~~~~~~~~~
* Remove ``MAGPIE_ALEMBIC_INI_FILE_PATH`` configuration parameter in favor of ``MAGPIE_INI_FILE_PATH``.
* Forward ``.ini`` file provided as argument to ``MAGPIE_INI_FILE_PATH`` (e.g.: when using ``gunicorn --paste <ini>``).
* Load configuration file (previously only ``.cfg``) also using ``.yml``, ``.yaml`` and ``.json`` extensions.
* Add argument parameter for ``run_db_migration`` helper to specify the configuration ``ini`` file to employ.

Bug Fixes
~~~~~~~~~~~~~~~~~~~~~
* Use forwarded input argument to ``MAGPIE_INI_FILE_PATH`` to execute database migration.
* Handle trailing ``/`` of HTTP path that would fail an ACL lookup of the corresponding service or resource.

`1.9.1 <https://github.com/Ouranosinc/Magpie/tree/1.9.1>`_ (2020-02-20)
------------------------------------------------------------------------------------

Features / Changes
~~~~~~~~~~~~~~~~~~~~~
* Update adapter docker image reference to ``birdhouse/twitcher:v0.5.3``.

`1.9.0 <https://github.com/Ouranosinc/Magpie/tree/1.9.0>`_ (2020-01-29)
------------------------------------------------------------------------------------

Features / Changes
~~~~~~~~~~~~~~~~~~~~~
* Change database user name setting to lookup for ``MAGPIE_POSTGRES_USERNAME`` (and corresponding INI file setting)
  instead of previously employed ``MAGPIE_POSTGRES_USER``, but leave backward support if old parameter if not resolved
  by the new one.
* Add support of variables not prefixed by ``MAGPIE_`` for ``postgres`` database connection parameters, as well as
  all their corresponding ``postgres.<param>`` definitions in the INI file.

`1.8.0 <https://github.com/Ouranosinc/Magpie/tree/1.8.0>`_ (2020-01-10)
------------------------------------------------------------------------------------

Features / Changes
~~~~~~~~~~~~~~~~~~~~~
* Add ``MAGPIE_DB_URL`` configuration parameter to define a database connection with full URL instead of individual
  parts (notably ``MAGPIE_POSTGRES_<>`` variables).
* Add ``bandit`` security code analysis and apply some detected issues
  (`#168 <https://github.com/Ouranosinc/Magpie/issues/168>`_).
* Add more code linting checks using various test tools.
* Add smoke test of built docker image to `Travis-CI` pipeline.
* Bump ``alembic>=1.3.0`` to remove old warnings and receive recent fixes.
* Move ``magpie.utils.SingletonMeta`` functionality from adapter to reuse it in ``null`` test checks.
* Rename ``resource_tree_service`` and ``remote_resource_tree_service`` to their uppercase equivalents.
* Removed module ``magpie.definitions`` in favor of directly importing appropriate references as needed.
* Improve ``make help`` targets descriptions.
* Change to Apache license.

Bug Fixes
~~~~~~~~~~~~~~~~~~~~~
* Fix incorrectly installed ``authomatic`` library following update of reference branch
  (https://github.com/fmigneault/authomatic/tree/httplib-port) with ``master`` branch merged update
  (https://github.com/authomatic/authomatic/pull/195/commits/d7897c5c4c20486b55cb2c70724fa390c9aa7de6).
* Fix documentation links incorrectly generated for `readthedocs` pages.
* Fix missing or incomplete configuration documentation details.
* Fix many linting issues detected by integrated tools.

`1.7.4 <https://github.com/Ouranosinc/Magpie/tree/1.7.4>`_ (2019-12-03)
------------------------------------------------------------------------------------

Features / Changes
~~~~~~~~~~~~~~~~~~~~~

* Add sorting by name of configuration files (permissions/providers) when loaded from a containing directory path.
* Add `readthedocs` references to README.

`1.7.3 <https://github.com/Ouranosinc/Magpie/tree/1.7.3>`_ (2019-11-20)
------------------------------------------------------------------------------------

Bug Fixes
~~~~~~~~~~~~~~~~~~~~~
* Fix 500 error when getting user's services on ``/users/{user_name}/services``.

`1.7.2 <https://github.com/Ouranosinc/Magpie/tree/1.7.2>`_ (2019-11-15)
------------------------------------------------------------------------------------

Bug Fixes
~~~~~~~~~~~~~~~~~~~~~
* Fix ``gunicorn>=20.0.0`` breaking change not compatible with alpine: pin ``gunicorn==19.9.0``.

`1.7.1 <https://github.com/Ouranosinc/Magpie/tree/1.7.1>`_ (2019-11-12)
------------------------------------------------------------------------------------

Bug Fixes
~~~~~~~~~~~~~~~~~~~~~
* Fix resource sync process and update cron job running it
  (`#226 <https://github.com/Ouranosinc/Magpie/issues/226>`_).
* Fix configuration files not loaded from directory by application due to more restrictive file check.
* Fix a test validating applicable user resources and permissions that could fail if `anonymous` permissions where
  generated into the referenced database connection (eg: from loading a ``permissions.cfg`` or manually created ones).

`1.7.0 <https://github.com/Ouranosinc/Magpie/tree/1.7.0>`_ (2019-11-04)
------------------------------------------------------------------------------------

Features / Changes
~~~~~~~~~~~~~~~~~~~~~
* Add ``docs/configuration.rst`` file that details all configuration settings that are employed by ``Magpie``
  (`#180 <https://github.com/Ouranosinc/Magpie/issues/180>`_).
* Add more details about basic usage of `Magpie` in ``docs/usage.rst``.
* Add details about external provider setup in ``docs/configuration``
  (`#173 <https://github.com/Ouranosinc/Magpie/issues/173>`_).
* Add specific exception classes for ``register`` sub-package operations.
* Add ``PHOENIX_HOST`` variable to override default ``HOSTNAME`` as needed.
* Add support of ``MAGPIE_PROVIDERS_CONFIG_PATH`` and ``MAGPIE_PERMISSIONS_CONFIG_PATH`` pointing to a directory to
  load multiple similar configuration files contained in it.
* Add environment variable expansion support for all fields within ``providers.cfg`` and ``permissions.cfg`` files.

`1.6.3 <https://github.com/Ouranosinc/Magpie/tree/1.6.3>`_ (2019-10-31)
------------------------------------------------------------------------------------

Bug Fixes
~~~~~~~~~~~~~~~~~~~~~
* Fix the alembic database version number in the /version route
  (`#165 <https://github.com/Ouranosinc/Magpie/issues/165>`_).
* Fix failing migration step due to missing ``root_service_id`` column in database at that time and version.

`1.6.2 <https://github.com/Ouranosinc/Magpie/tree/1.6.2>`_ (2019-10-04)
------------------------------------------------------------------------------------

Bug Fixes
~~~~~~~~~~~~~~~~~~~~~
* Fix a bug in ``ows_parser_factory`` that caused query parameters for wps services to be case sensitive.

`1.6.1 <https://github.com/Ouranosinc/Magpie/tree/1.6.1>`_ (2019-10-01)
------------------------------------------------------------------------------------

Bug Fixes
~~~~~~~~~~~~~~~~~~~~~
* Fix migration script for ``project-api`` service type.

`1.6.0 <https://github.com/Ouranosinc/Magpie/tree/1.6.0>`_ (2019-09-20)
------------------------------------------------------------------------------------

Features / Changes
~~~~~~~~~~~~~~~~~~~~~
* Add an utility script ``create_users`` for quickly creating multiple users from a list of email addresses
  (`#219 <https://github.com/Ouranosinc/Magpie/issues/219>`_).
* Add PEP8 auto-fix make target ``lint-fix`` that will correct any PEP8 and docstring problem to expected format.
* Add auto-doc of make target ``help`` message.
* Add ACL caching option and documentation (`#218 <https://github.com/Ouranosinc/Magpie/issues/218>`_).

`1.5.0 <https://github.com/Ouranosinc/Magpie/tree/1.5.0>`_ (2019-09-09)
------------------------------------------------------------------------------------

Features / Changes
~~~~~~~~~~~~~~~~~~~~~
* Use singleton interface for ``MagpieAdapter`` and ``MagpieServiceStore`` to avoid class recreation and reduce request
  time by `Twitcher` when checking for a service by name.

Bug Fixes
~~~~~~~~~~~~~~~~~~~~~
* Fix issue of form submission not behaving as expected when pressing ``<ENTER>`` key
  (`#209 <https://github.com/Ouranosinc/Magpie/issues/209>`_).
* Fix 500 error when deleting a service resource from UI (`#195 <https://github.com/Ouranosinc/Magpie/issues/195>`_).

`1.4.0 <https://github.com/Ouranosinc/Magpie/tree/1.4.0>`_ (2019-08-28)
------------------------------------------------------------------------------------

Features / Changes
~~~~~~~~~~~~~~~~~~~~~
* Apply ``MAGPIE_ANONYMOUS_GROUP`` to every new user to ensure they can access public resources when they are logged in
  and that they don't have the same resource permission explicitly set for them.

Bug Fixes
~~~~~~~~~~~~~~~~~~~~~
* Fix migration script hastily removing anonymous group permissions without handling and transferring them accordingly.
* Use settings during default user creation instead of relying only on environment variables, to reflect runtime usage.

`1.3.4 <https://github.com/Ouranosinc/Magpie/tree/1.3.4>`_ (2019-08-09)
------------------------------------------------------------------------------------

Bug Fixes
~~~~~~~~~~~~~~~~~~~~~
* Fix migration script errors due to incorrect object fetching from db
  (`#149 <https://github.com/Ouranosinc/PAVICS/pull/149>`_).

`1.3.3 <https://github.com/Ouranosinc/Magpie/tree/1.3.3>`_ (2019-07-11)
------------------------------------------------------------------------------------

Features / Changes
~~~~~~~~~~~~~~~~~~~~~
* Update ``MagpieAdapter`` to use `Twitcher` version ``0.5.2`` to employ HTTP status code fixes and additional
  API route details :
  - https://github.com/bird-house/twitcher/pull/79
  - https://github.com/bird-house/twitcher/pull/84

`1.3.2 <https://github.com/Ouranosinc/Magpie/tree/1.3.2>`_ (2019-07-09)
------------------------------------------------------------------------------------

Features / Changes
~~~~~~~~~~~~~~~~~~~~~
* Add ``use_tweens=True`` to ``request.invoke_subrequest`` calls in order to properly handle the nested database
  transaction states with the manager (`#203 <https://github.com/Ouranosinc/Magpie/issues/203>`_).
  Automatically provides ``pool_threadlocal`` functionality added in ``1.3.1`` as per implementation of
  ``pyramid_tm`` (`#201 <https://github.com/Ouranosinc/Magpie/issues/201>`_).

`1.3.1 <https://github.com/Ouranosinc/Magpie/tree/1.3.1>`_ (2019-07-05)
------------------------------------------------------------------------------------

Features / Changes
~~~~~~~~~~~~~~~~~~~~~
* Add ``pool_threadlocal=True`` setting for database session creation to allow further connections across workers
  (see `#201 <https://github.com/Ouranosinc/Magpie/issues/201>`_,
  `#202 <https://github.com/Ouranosinc/Magpie/issues/202>`_ for further information).

`1.3.0 <https://github.com/Ouranosinc/Magpie/tree/1.3.0>`_ (2019-07-02)
------------------------------------------------------------------------------------

Features / Changes
~~~~~~~~~~~~~~~~~~~~~
* Move ``get_user`` function used specifically for `Twitcher` via ``MagpieAdapter`` where it is employed.
* Remove obsolete, unused and less secure code that converted a token to a matching user by ID.
* Avoid overriding a logger level specified by configuration by checking for ``NOTSET`` beforehand.
* Add debug logging of Authentication Policy employed within ``MagpieAdapter``.
* Add debug logging of Authentication Policy at config time for both `Twitcher` and `Magpie`.
* Add debug logging of Cookie identification within ``MagpieAdapter``.
* Add route ``/verify`` with ``POST`` request to verify matching Authentication Policy tokens retrieved between
  `Magpie` and `Twitcher` (via ``MagpieAdapter``).

Bug Fixes
~~~~~~~~~~~~~~~~~~~~~
* Fix ``MagpieAdapter`` name incorrectly called when displayed using route ``/info`` from `Twitcher`.

`1.2.1 <https://github.com/Ouranosinc/Magpie/tree/1.2.1>`_ (2019-06-28)
------------------------------------------------------------------------------------

Features / Changes
~~~~~~~~~~~~~~~~~~~~~
* Log every permission requests.

`1.2.0 <https://github.com/Ouranosinc/Magpie/tree/1.2.0>`_ (2019-06-27)
------------------------------------------------------------------------------------

Features / Changes
~~~~~~~~~~~~~~~~~~~~~
* Provide some documentation about ``magpie.constants`` module behaviour.
* Remove some inspection comments by using combined requirements files.
* Add constant ``MAGPIE_LOG_PRINT`` (default: ``False``) to enforce printing logs to console
  (equivalent to specifying a ``sys.stdout/stderr StreamHandler`` in ``magpie.ini``, but is not enforced anymore).
* Update logging config to avoid duplicate outputs and adjust code to respect specified config.
* Add some typing for ACL methods.

Bug Fixes
~~~~~~~~~~~~~~~~~~~~~
* Fix ``Permission`` enum vs literal string usage during ACL resolution for some services and return enums when calling.
  ``ServiceInterface.permission_requested`` method.
* Fix user/group permission checkboxes not immediately reflected in UI after clicking them
  (`#160 <https://github.com/Ouranosinc/Magpie/issues/160>`_).

`1.1.0 <https://github.com/Ouranosinc/Magpie/tree/1.1.0>`_ (2019-05-28)
------------------------------------------------------------------------------------

Features / Changes
~~~~~~~~~~~~~~~~~~~~~
* Prioritize settings (ie: ``magpie.ini`` values) before environment variables and ``magpie.constants`` globals.
* Allow specifying ``magpie.scheme`` setting to generate the ``magpie.url`` with it if the later was omitted.
* Look in settings for required parameters for function ``get_admin_cookies``.
* Use API definitions instead of literal strings for routes employed in ``MagpieAdapter``.

Bug Fixes
~~~~~~~~~~~~~~~~~~~~~
* Fix erroneous ``Content-Type`` header retrieved from form submission getting forwarded to API requests.
* Fix user name update failing because of incomplete db transaction.

`1.0.0 <https://github.com/Ouranosinc/Magpie/tree/1.0.0>`_ (2019-05-24)
------------------------------------------------------------------------------------

Features / Changes
~~~~~~~~~~~~~~~~~~~~~
* Add ``Dockerfile.adapter`` to build and configure ``MagpieAdapter`` on top of ``Twitcher >= 0.5.0``.
* Add auto-bump of history version.
* Update history with more specific sections.
* Improve ``Makefile`` targets with more checks and re-using variables.
* Add constant alternative search of variant ``magpie.[variable_name]`` for ``MAGPIE_[VARIABLE_NAME]``.
* Add tests for ``get_constant`` function.
* Regroup all configurations in a common file located in ``config/magpie.ini``.
* Remove all other configuration files (``tox.ini``, ``alembic.ini``, ``logging.ini``).
* Drop `Makefile` target ``test-tox``.

Bug Fixes
~~~~~~~~~~~~~~~~~~~~~
* Use an already created configurator when calling ``MagpieAdapter.configurator_factory``
  instead of recreating it from settings to preserve potential previous setup and includes.
* Use default ``WPSGet``/``WPSPost`` for ``magpie.owsrequest.OWSParser`` when no ``Content-Type`` header is specified
  (``JSONParser`` was used by default since missing ``Content-Type`` was resolved to ``application/json``, which
  resulted in incorrect parsing of `WPS` requests parameters).
* Actually fetch required `JSON` parameter from the request body if ``Content-Type`` is ``application/json``.
* Convert ``Permission`` enum to string for proper ACL comparison in ``MagpieOWSSecurity``.
* Fix ``raise_log`` function to allow proper evaluation against ``Exception`` type instead of ``message`` property.

`0.10.0 <https://github.com/Ouranosinc/Magpie/tree/0.10.0>`_ (2019-04-15)
------------------------------------------------------------------------------------

Features / Changes
~~~~~~~~~~~~~~~~~~~~~
* Refactoring of literal strings to corresponding ``Permission`` enum
  (`#167 <https://github.com/Ouranosinc/Magpie/issues/167>`_).
* Change all incorrect usages of HTTP ``Not Acceptable [406]`` to ``Bad Request [400]``
  (`#163 <https://github.com/Ouranosinc/Magpie/issues/163>`_).
* Add ``Accept`` header type checking before requests and return HTTP ``Not Acceptable [406]`` if invalid.
* Code formatting changes for consistency and cleanup of redundant/misguiding names
  (`#162 <https://github.com/Ouranosinc/Magpie/issues/162>`_).
* Add option ``MAGPIE_UI_ENABLED`` allowing to completely disable all ``/ui`` route (enabled by default).
* Add more unittests (`#74 <https://github.com/Ouranosinc/Magpie/issues/74>`_).

Bug Fixes
~~~~~~~~~~~~~~~~~~~~~
* Fix swagger responses status code and description and fix erroneous body
  (`#126 <https://github.com/Ouranosinc/Magpie/issues/126>`_).
* Fix invalid member count value returned on ``/groups/{id}`` request.
* Fix invalid ``DELETE /users/{usr}/services/{svc}/permissions/{perm}`` request not working.

`0.9.6 <https://github.com/Ouranosinc/Magpie/tree/0.9.6>`_ (2019-03-28)
------------------------------------------------------------------------------------

Features / Changes
~~~~~~~~~~~~~~~~~~~~~
* Update `Travis-CI` test suite execution by enabling directly running PEP8 lint checks.
* Change some `PyCharm` specific inspection comment in favor of IDE independent ``noqa`` equivalents.

`0.9.5 <https://github.com/Ouranosinc/Magpie/tree/0.9.5>`_ (2019-02-28)
------------------------------------------------------------------------------------

Features / Changes
~~~~~~~~~~~~~~~~~~~~~
* Logging requests and exceptions according to `MAGPIE_LOG_REQUEST` and `MAGPIE_LOG_EXCEPTION` values.
* Better handling of HTTP ``Unauthorized [401]`` and ``Forbidden [403]`` according to unauthorized view
  (invalid access token/headers or forbidden operation under view).
* Better handling of HTTP ``Not Found [404]`` and ``Method Not Allowed [405]`` on invalid routes and request methods.
* Adjust ``Dockerfile`` copy order to save time if requirements did not change.

`0.9.4 <https://github.com/Ouranosinc/Magpie/tree/0.9.4>`_ (2019-02-19)
------------------------------------------------------------------------------------

Features / Changes
~~~~~~~~~~~~~~~~~~~~~
* Address YAML security issue using updated package distribution.
* Improve permission warning details in case of error when parsing.
* Add multiple tests for item registration via API.
* Minor changes to some variable naming to respect convention across the source code.

Bug Fixes
~~~~~~~~~~~~~~~~~~~~~
* Use sub-transaction when running service update as a session can already be in effect with a transaction due to
  previous steps employed to fetch service details and/or UI display.

`0.9.3 <https://github.com/Ouranosinc/Magpie/tree/0.9.3>`_ (2019-02-18)
------------------------------------------------------------------------------------

Features / Changes
~~~~~~~~~~~~~~~~~~~~~
* Greatly reduce docker image size using ``Alpine`` base and redefining its creation steps.
* Use ``get_constant`` function to allow better retrieval of database related configuration from all setting variations.
* Simplify database creation using ``sqlalchemy_utils``.

`0.9.2 <https://github.com/Ouranosinc/Magpie/tree/0.9.2>`_ (2019-02-15)
------------------------------------------------------------------------------------

Features / Changes
~~~~~~~~~~~~~~~~~~~~~
* Allow quick functional testing using sequences of local app form submissions.
* Add test methods for UI redirects to other views from button click in displayed page.
* Change resource response for generic ``resource: {<info>}`` instead of ``{resource-id}: {<info>}``.
* Add more typing hints of headers and cookies parameters to functions.
* Improve handling of invalid request input parameter causing parsing errors using ``error_badrequest`` decorator.

Bug Fixes
~~~~~~~~~~~~~~~~~~~~~
* Fix UI add child button broken by introduced ``int`` resource id type checking.

`0.9.1 <https://github.com/Ouranosinc/Magpie/tree/0.9.1>`_ (2019-02-14)
------------------------------------------------------------------------------------

Features / Changes
~~~~~~~~~~~~~~~~~~~~~
* Reduce docker image build time by skipping irrelevant files causing long context loading using ``.dockerignore``.
* Use sub-requests API call for UI operations (fixes issue `#114 <https://github.com/Ouranosinc/Magpie/issues/114>`_).
* Add new route ``/services/types`` to obtain a list of available service types.
* Add ``resource_child_allowed`` and ``resource_types_allowed`` fields in service response.
* Change service response for generic ``service: {<info>}`` instead of ``{service-name}: {<info>}``.
* Add new route ``/services/types/{svc_type}/resources`` for details about child service type resources.
* Add error handling of reserved route keywords service ``types`` for ``/services/{svc}`` routes and current user
  defined by ``MAGPIE_LOGGED_USER`` for ``/users/{usr}`` routes.
* Additional tests for new routes and operations previously left unevaluated.

`0.9.0 <https://github.com/Ouranosinc/Magpie/tree/0.9.0>`_ (2019-02-01)
------------------------------------------------------------------------------------

Features / Changes
~~~~~~~~~~~~~~~~~~~~~
* Add permissions config to auto-generate user/group rules on startup.
* Attempt db creation on first migration if not existing.
* Add continuous integration testing and deployment (with python 2/3 tests).
* Ensure python compatibility for Python 2.7, 3.5, 3.6 (via `Travis-CI`).
* Reduce excessive ``sqlalchemy`` logging using ``MAGPIE_LOG_LEVEL >= INFO``.
* Use schema API route definitions for UI calls.

Bug Fixes
~~~~~~~~~~~~~~~~~~~~~
* Fix invalid conflict service name check on service update request.
* Fix many invalid or erroneous swagger specifications.

`0.8.2 <https://github.com/Ouranosinc/Magpie/tree/0.8.2>`_ (2019-01-21)
------------------------------------------------------------------------------------

Features / Changes
~~~~~~~~~~~~~~~~~~~~~
* Provide user ID on API routes returning user info.

`0.8.1 <https://github.com/Ouranosinc/Magpie/tree/0.8.1>`_ (2018-12-20)
------------------------------------------------------------------------------------

Features / Changes
~~~~~~~~~~~~~~~~~~~~~
* Update ``MagpieAdapter`` to match process store changes.

`0.8.0 <https://github.com/Ouranosinc/Magpie/tree/0.8.0>`_ (2018-12-18)
------------------------------------------------------------------------------------

Features / Changes
~~~~~~~~~~~~~~~~~~~~~
* Adjust typing of ``MagpieAdapter``.
* Reuse `store` objects in ``MagpieAdapter`` to avoid recreation on each request.
* Add ``HTTPNotImplemented [501]`` error in case of incorrect adapter configuration.

`0.7.12 <https://github.com/Ouranosinc/Magpie/tree/0.7.12>`_ (2018-12-06)
------------------------------------------------------------------------------------

Features / Changes
~~~~~~~~~~~~~~~~~~~~~
* Add flag to return `effective` permissions from user resource permissions requests.

`0.7.11 <https://github.com/Ouranosinc/Magpie/tree/0.7.11>`_ (2018-12-03)
------------------------------------------------------------------------------------

Features / Changes
~~~~~~~~~~~~~~~~~~~~~
* Allow more processes to be returned by an administrator user when parsing items in ``MagpieAdapter.MagpieProcess``.

`0.7.10 <https://github.com/Ouranosinc/Magpie/tree/0.7.10>`_ (2018-11-30)
------------------------------------------------------------------------------------

Features / Changes
~~~~~~~~~~~~~~~~~~~~~
* Updates to ``MagpieAdapter.MagpieProcess`` according to process visibility.

`0.7.9 <https://github.com/Ouranosinc/Magpie/tree/0.7.9>`_ (2018-11-20)
------------------------------------------------------------------------------------

Features / Changes
~~~~~~~~~~~~~~~~~~~~~
* Add ``isTrue`` and ``isFalse`` options to ``api_except.verify_param`` utility function.
* Add better detail and error code for login failure instead of generic failure.
* Use ``UserService`` for some user operations that were still using the old method.
* Add multiple tests for ``/users/[...]`` related routes.

Bug Fixes
~~~~~~~~~~~~~~~~~~~~~
* Fixes to JSON body to be returned by some ``MagpieAdapter.MagpieProcess`` operations.

`0.7.8 <https://github.com/Ouranosinc/Magpie/tree/0.7.8>`_ (2018-11-16)
------------------------------------------------------------------------------------

Features / Changes
~~~~~~~~~~~~~~~~~~~~~
* Hide service private URL on non administrator level requests.
* Make cookies expire-able by setting ``MAGPIE_COOKIE_EXPIRE`` and provide cookie only on http
  (`JS CSRF` attack protection).
* Update ``MagpieAdapter.MagpieOWSSecurity`` for `WSO2` seamless integration with Authentication header token.
* Update ``MagpieAdapter.MagpieProcess`` for automatic handling of REST-API WPS process route access permissions.
* Update ``MagpieAdapter.MagpieService`` accordingly to inherited resources and service URL changes.

Bug Fixes
~~~~~~~~~~~~~~~~~~~~~
* Fixes related to postgres DB entry conflicting inserts and validations.

`0.7.7 <https://github.com/Ouranosinc/Magpie/tree/0.7.7>`_ (2018-11-06)
------------------------------------------------------------------------------------

Features / Changes
~~~~~~~~~~~~~~~~~~~~~
* Add error handing during user permission creation in ``MagpieAdapter.MagpieProcess``.

0.7.6 (n/a)
------------------------------------------------------------------------------------

* Invalid version skipped due to generation error.

`0.7.5 <https://github.com/Ouranosinc/Magpie/tree/0.7.5>`_ (2018-11-05)
------------------------------------------------------------------------------------

Bug Fixes
~~~~~~~~~~~~~~~~~~~~~
* Fix handling of resource type in case the resource ID refers to a ``service``.
* Pin ``pyramid_tm==2.2.1``.

`0.7.4 <https://github.com/Ouranosinc/Magpie/tree/0.7.4>`_ (2018-11-01)
------------------------------------------------------------------------------------

Features / Changes
~~~~~~~~~~~~~~~~~~~~~
* Add inherited resource permission with querystring (deprecate ``inherited_<>`` routes warnings).

`0.7.3 <https://github.com/Ouranosinc/Magpie/tree/0.7.3>`_ (2018-10-26)
------------------------------------------------------------------------------------

Features / Changes
~~~~~~~~~~~~~~~~~~~~~
* Improve ``MagpieAdapter`` logging.
* Add ``MagpieAdapter`` initialization with parent object initialization and configuration.

`0.7.2 <https://github.com/Ouranosinc/Magpie/tree/0.7.2>`_ (2018-10-19)
------------------------------------------------------------------------------------

Features / Changes
~~~~~~~~~~~~~~~~~~~~~
* Add ``MagpieAdapter.MagpieOWSSecurity.update_request_cookies`` method that handles conversion of ``Authorization``
  header into the required authentication cookie employed by `Magpie` and `Twitcher` via integrated ``MagpieAdapter``.
* Add multiple cosmetic improvements to UI (images, styles, etc.).
* Improve login error reporting in UI.
* Improve reporting of invalid parameters on creation UI pages.
* Add better display of the logged user if any in the UI.
* Add more Swagger API documentation details for returned resources per HTTP status codes.
* Add external provider type ``WSO2`` and relevant setting variables to configure the referenced instance.

Bug Fixes
~~~~~~~~~~~~~~~~~~~~~
* Fix external providers login support with ``authomatic`` using API/UI (validated for `DKRZ`, `GitHub` and `WSO2`).
* Fix login/logout button in UI.

`0.7.1 <https://github.com/Ouranosinc/Magpie/tree/0.7.1>`_ (2018-10-16)
------------------------------------------------------------------------------------

Features / Changes
~~~~~~~~~~~~~~~~~~~~~
* Avoid displaying the private service URL when not permitted for the current user.
* Add more test and documentation updates.

`0.7.0 <https://github.com/Ouranosinc/Magpie/tree/0.7.0>`_ (2018-10-05)
------------------------------------------------------------------------------------

Features / Changes
~~~~~~~~~~~~~~~~~~~~~
* Add service resource auto-sync feature.
* Return user/group services if any sub-resource has permissions.

`0.6.5 <https://github.com/Ouranosinc/Magpie/tree/0.6.5>`_ (2018-09-13)
------------------------------------------------------------------------------------

Bug Fixes
~~~~~~~~~~~~~~~~~~~~~
* Fix ``MagpieAdapter`` setup using ``TWITCHER_PROTECTED_URL`` setting.
* Fix ``MagpieAdapter.MagpieService`` handling of returned list of services.
* Fix Swagger JSON path retrieval for some edge case configuration values.

`0.6.4 <https://github.com/Ouranosinc/Magpie/tree/0.6.4>`_ (2018-10-10)
------------------------------------------------------------------------------------

0.6.2 - 0.6.3 (n/a)
------------------------------------------------------------------------------------

* Invalid versions skipped due to generation error.

`0.6.1 <https://github.com/Ouranosinc/Magpie/tree/0.6.1>`_ (2018-06-29)
------------------------------------------------------------------------------------

Features / Changes
~~~~~~~~~~~~~~~~~~~~~
* Update ``Makefile`` targets.
* Change how ``postgres`` configurations are retrieved using variables specific to `Magpie`.

Bug Fixes
~~~~~~~~~~~~~~~~~~~~~
* Properly return values of field ``permission_names`` under ``/services/.*`` routes.

`0.6.0 <https://github.com/Ouranosinc/Magpie/tree/0.6.0>`_ (2018-06-26)
------------------------------------------------------------------------------------

Features / Changes
~~~~~~~~~~~~~~~~~~~~~
* Add ``/magpie/api/`` route to locally display the Magpie REST API documentation.
* Move many source files around to regroup by API/UI functionality.
* Auto-generation of swagger REST API documentation using ``cornice_swagger``.
* Add more unit tests.
* Validation of permitted resource types children under specific parent service or resource.
* ``ServiceAPI`` to filter ``read``/``write`` of specific HTTP methods on route parts.
* ``ServiceAccess`` to filter top-level route ``access`` permission of a generic service URL.

`0.5.4 <https://github.com/Ouranosinc/Magpie/tree/0.5.4>`_ (2018-06-08)
------------------------------------------------------------------------------------

Features / Changes
~~~~~~~~~~~~~~~~~~~~~
* Improve some routes returned codes, inputs check, and requests formats (JSON).

`0.5.3 <https://github.com/Ouranosinc/Magpie/tree/0.5.3>`_ (2018-06-07)
------------------------------------------------------------------------------------

Features / Changes
~~~~~~~~~~~~~~~~~~~~~
* Add utility functions like ``get_multiformat_any`` to help retrieving contents regardless of
  request method and/or content-type.

`0.5.2 <https://github.com/Ouranosinc/Magpie/tree/0.5.2>`_ (2018-06-06)
------------------------------------------------------------------------------------

Bug Fixes
~~~~~~~~~~~~~~~~~~~~~
* Fix returned inherited group permissions of a user.
* Fix clearing of cookies when logout is accomplished.

`0.5.1 <https://github.com/Ouranosinc/Magpie/tree/0.5.1>`_ (2018-06-06)
------------------------------------------------------------------------------------

Features / Changes
~~~~~~~~~~~~~~~~~~~~~
* Independent user/group permissions, no more 'personal' group to reflect user permissions.
* Service specific resources with service*-typed* Resource permissions.
* More verification of resources permissions under specific services.
* Reference to root service from each sub-resource.

`0.5.0 <https://github.com/Ouranosinc/Magpie/tree/0.5.0>`_ (2018-06-06)
------------------------------------------------------------------------------------

Features / Changes
~~~~~~~~~~~~~~~~~~~~~
* Change defaults for ``ADMIN_GROUP`` and ``USER_GROUP`` variables.
* Major refactoring of ``Magpie`` application, both for API and UI.
* Split utilities and view functions into corresponding files for each type of item.
* Add more ``alembic`` database migration scripts steps for missing incremental versioning of schema and data.
* Inheritance of user and group permissions with different routes.

`0.4.5 <https://github.com/Ouranosinc/Magpie/tree/0.4.5>`_ (2018-05-14)
------------------------------------------------------------------------------------

Features / Changes
~~~~~~~~~~~~~~~~~~~~~
* Handle login failure into different use cases in order to return appropriate HTTP status code and message.
* Add login error reporting with a banner in UI.

`0.4.4 <https://github.com/Ouranosinc/Magpie/tree/0.4.4>`_ (2018-05-11)
------------------------------------------------------------------------------------

Features / Changes
~~~~~~~~~~~~~~~~~~~~~
* Add UI view for user detail edition, including personal information and group membership.

`0.4.3 <https://github.com/Ouranosinc/Magpie/tree/0.4.3>`_ (2018-05-09)
------------------------------------------------------------------------------------

Features / Changes
~~~~~~~~~~~~~~~~~~~~~
* Loosen ``psycopg2`` version requirement.

`0.4.2 <https://github.com/Ouranosinc/Magpie/tree/0.4.2>`_ (2018-05-09)
------------------------------------------------------------------------------------

Features / Changes
~~~~~~~~~~~~~~~~~~~~~
* Loosen ``PyYAML`` version requirement.
* Update documentation details.

Bug Fixes
~~~~~~~~~~~~~~~~~~~~~
* Fix installation error (`#27 <https://github.com/Ouranosinc/Magpie/issues/27>`_).

`0.4.1 <https://github.com/Ouranosinc/Magpie/tree/0.4.1>`_ (2018-05-08)
------------------------------------------------------------------------------------

Features / Changes
~~~~~~~~~~~~~~~~~~~~~
* Improvement to UI element rendering with focus/hover/etc.
* Push to Phoenix adjustments and new push button option and alert/confirmation banner.

`0.4.0 <https://github.com/Ouranosinc/Magpie/tree/0.4.0>`_ (2018-03-23)
------------------------------------------------------------------------------------

Features / Changes
~~~~~~~~~~~~~~~~~~~~~
* Default admin permissions.
* Block UI view permissions of all pages if not logged in.

0.3.x
------------------------------------------------------------------------------------

Features / Changes
~~~~~~~~~~~~~~~~~~~~~
* Add `ncWMS` support for `getmap`, `getcapabilities`, `getmetadata` on ``thredds`` resource.
* Add `ncWMS2` to default providers.
* Add `geoserverwms` service.
* Remove load balanced `Malleefowl` and `Catalog`.
* Push service provider updates to `Phoenix` on service edit or initial setup with `getcapabilities` for `anonymous`.
* Major update of `Magpie REST API 0.2.x documentation` to match returned codes/messages from 0.2.0 changes.
* Normalise additional HTTP request responses omitted from 0.2.0 (404, 500, and other missed responses).
* Remove internal api call, separate login external from local, direct access to `ziggurat` login.

Bug Fixes
~~~~~~~~~~~~~~~~~~~~~
* Fix UI ``"Magpie Administration"`` to redirect toward home page instead of `PAVICS` platform.
* Fix bug during user creation against preemptive checks.
* Fix issues from `0.2.x` versions.

0.2.0
------------------------------------------------------------------------------------

Features / Changes
~~~~~~~~~~~~~~~~~~~~~
* Revamp HTTP standard error output format, messages, values and general error/exception handling.
* Update `Magpie REST API 0.2.0 documentation`.

0.1.1
------------------------------------------------------------------------------------

Features / Changes
~~~~~~~~~~~~~~~~~~~~~
* Add edition of service URL via ``PUT /{service_name}``.

0.1.0
------------------------------------------------------------------------------------

* First structured release.<|MERGE_RESOLUTION|>--- conflicted
+++ resolved
@@ -9,7 +9,6 @@
 
 Features / Changes
 ~~~~~~~~~~~~~~~~~~~~~
-<<<<<<< HEAD
 * Add ``type`` query parameter to multiple requests returning ``Services`` or ``Resources`` regrouped
   by ``ServiceType``, either in general or for a given ``User`` or ``Group`` in order to limit listing in responses
   and optimise some operations where only a subset of details are needed.
@@ -39,7 +38,6 @@
   list `Resolved Permissions` only for the top-most ``Resource`` in the hierarchy (i.e.: ``Service``) due to different
   resolution methodologies applied between both types. This does **NOT** affect `Effective Resolution` which has its
   own algorithm for access resolution to ``Resources``.
-=======
 * Add links to `Magpie's ReadTheDocs Terms <https://pavics-magpie.readthedocs.io/en/latest/glossary.html>`_ for
   all corresponding ``Permissions`` definitions rendered in information note within the UI ``User`` edit page.
   Notes indicate the resolution priority and methodology from the documentation to remind the administrator about what
@@ -48,11 +46,7 @@
   within `Magpie's ReadTheDocs Permissions <https://pavics-magpie.readthedocs.io/en/latest/permissions.html>`_ page
   from a ``term`` glossary reference to corresponding detailed section reference in `Types of Permissions` chapter
   to avoid back and forth redirects between the `Permissions` page and their generic term glossary.
-
-Bug Fixes
-~~~~~~~~~~~~~~~~~~~~~
 * Fix incorrectly generated references from `Permissions` terms in glossary to detailed descriptions in `ReadTheDocs`.
->>>>>>> 75531bee
 
 `3.15.1 <https://github.com/Ouranosinc/Magpie/tree/3.15.1>`_ (2021-09-29)
 ------------------------------------------------------------------------------------
